--- conflicted
+++ resolved
@@ -1,611 +1,593 @@
-"""
-Complete Note Classifier Training and Deployment
-Trains model, validates with examples, exports to TFLite
-Compatible with TensorFlow 2.16.1
-"""
-import os
-os.environ['TF_CPP_MIN_LOG_LEVEL'] = '2'
-os.environ['TF_USE_LEGACY_KERAS'] = '1'  # Use tf-keras instead of Keras 3
-os.environ['TF_ENABLE_EAGER_CLIENT_STREAMING_ENQUEUE'] = 'False'
-
-import random
-import shutil
-from pathlib import Path
-import sys
-import json
-import re
-from datetime import datetime
-
-import tensorflow as tf
-from tensorflow.lite.python import schema_py_generated as schema_fb
-import numpy as np
-from sklearn.model_selection import train_test_split
-
-# Initialize seeds
-random.seed(42)
-np.random.seed(42)
-tf.random.set_seed(42)
-
-print(f"Using TensorFlow {tf.__version__}")
-
-def _assert_full_connected_compatibility(model_content: bytes, max_version: int = 11) -> None:
-    """Ensure generated TFLite model keeps FULLY_CONNECTED ops within range."""
-
-    tflite_model = schema_fb.Model.GetRootAsModel(model_content, 0)
-<<<<<<< HEAD
-    max_detected = 0
-    for idx in range(tflite_model.OperatorCodesLength()):
-        op_code = tflite_model.OperatorCodes(idx)
-        if op_code.BuiltinCode() == schema_fb.BuiltinOperator.FULLY_CONNECTED:
-            max_detected = max(max_detected, op_code.Version())
-=======
-    for idx in range(tflite_model.OperatorCodesLength()):
-        op_code = tflite_model.OperatorCodes(idx)
-        if op_code.BuiltinCode() == schema_fb.BuiltinOperator.FULLY_CONNECTED:
->>>>>>> cee0ad7f
-            if op_code.Version() > max_version:
-                raise RuntimeError(
-                    "Exported model requires FULLY_CONNECTED op version "
-                    f"{op_code.Version()}, which exceeds the maximum supported version."
-                )
-<<<<<<< HEAD
-
-    print(f"FULLY_CONNECTED operator versions <= {max_version}: detected max version {max_detected}")
-=======
->>>>>>> cee0ad7f
-
-print("="*80)
-print("NOTE CLASSIFIER - COMPLETE PIPELINE")
-print("="*80)
-
-# Step 1: Load Data
-print("\n[1/5] Loading training data...")
-
-SCRIPT_DIR = Path(__file__).resolve().parent
-sys.path.insert(0, str(SCRIPT_DIR))
-from training_data_large import category_examples  # noqa: E402
-
-NOTE_TYPES = [
-    "FOOD_RECIPE", "PERSONAL_DAILY_LIFE", "FINANCE_LEGAL", "SELF_IMPROVEMENT",
-    "HEALTH_WELLNESS", "EDUCATION_LEARNING", "HOME_FAMILY", "WORK_PROJECT",
-    "MEETING_RECAP", "SHOPPING_LIST", "GENERAL_CHECKLIST", "REMINDER",
-    "TRAVEL_LOG", "CREATIVE_WRITING", "TECHNICAL_REFERENCE"
-]
-
-NUM_CATEGORIES = len(NOTE_TYPES)
-
-all_notes = []
-all_labels = []
-for idx, cat in enumerate(NOTE_TYPES):
-    examples = category_examples[cat]
-    # Extract the 'note' field from each dictionary
-    notes_text = [ex['note'] if isinstance(ex, dict) else ex for ex in examples]
-    all_notes.extend(notes_text)
-    all_labels.extend([idx] * len(examples))
-
-print(f"Loaded {len(all_notes)} examples ({len(all_notes)//NUM_CATEGORIES} per category)")
-
-# Step 2: Train/Val Split
-print("\n[2/5] Splitting data...")
-from sklearn.model_selection import train_test_split
-X_train, X_val, y_train, y_val = train_test_split(
-    all_notes, all_labels, test_size=0.25, random_state=42, stratify=all_labels
-)
-print(f"Train: {len(X_train)}, Val: {len(X_val)}")
-
-# Step 3: Build and Train Model
-print("\n[3/5] Building and training model...")
-
-AUTOTUNE = tf.data.AUTOTUNE
-# Focus on better text representation rather than complex architecture
-vectorizer = tf.keras.layers.TextVectorization(max_tokens=10000, output_sequence_length=100)
-# Create TensorFlow dataset directly from the lists
-train_ds = tf.data.Dataset.from_tensor_slices(
-    (tf.constant(X_train, dtype=tf.string), tf.constant(y_train, dtype=tf.int32))
-)
-val_ds = tf.data.Dataset.from_tensor_slices(
-    (tf.constant(X_val, dtype=tf.string), tf.constant(y_val, dtype=tf.int32))
-)
-vectorizer.adapt(train_ds.map(lambda x, y: x))
-
-inputs = tf.keras.Input(shape=(1,), dtype=tf.string)
-x = vectorizer(inputs)
-# Simpler but effective architecture
-x = tf.keras.layers.Embedding(10000, 256, mask_zero=True)(x)
-# Triple pooling for richer features
-avg_pool = tf.keras.layers.GlobalAveragePooling1D()(x)
-max_pool = tf.keras.layers.GlobalMaxPooling1D()(x)
-x = tf.keras.layers.Concatenate()([avg_pool, max_pool])
-# Simpler network - easier to train
-x = tf.keras.layers.Dense(512, 'relu')(x)
-x = tf.keras.layers.Dropout(0.5)(x)
-x = tf.keras.layers.Dense(256, 'relu')(x)
-x = tf.keras.layers.Dropout(0.4)(x)
-x = tf.keras.layers.Dense(128, 'relu')(x)
-x = tf.keras.layers.Dropout(0.3)(x)
-outputs = tf.keras.layers.Dense(NUM_CATEGORIES, 'softmax')(x)
-
-model = tf.keras.Model(inputs, outputs)
-
-# Use standard settings
-optimizer = tf.keras.optimizers.Adam(learning_rate=0.001)
-model.compile(
-    optimizer=optimizer, 
-    loss='sparse_categorical_crossentropy', 
-    metrics=['accuracy'],
-    run_eagerly=True
-)
-
-# Prepare datasets - more aggressive shuffling and larger batch
-train_ds_batched = train_ds.shuffle(2000).batch(32).cache().prefetch(AUTOTUNE)
-val_ds_batched = val_ds.batch(32).cache().prefetch(AUTOTUNE)
-
-# Train for more epochs with very patient early stopping
-callbacks = [
-    tf.keras.callbacks.EarlyStopping(monitor='val_accuracy', patience=30, restore_best_weights=True, mode='max'),
-    tf.keras.callbacks.ReduceLROnPlateau(monitor='val_accuracy', factor=0.5, patience=10, min_lr=1e-6, verbose=1, mode='max')
-]
-
-history = model.fit(
-    train_ds_batched,
-    validation_data=val_ds_batched,
-    epochs=200,
-    callbacks=callbacks,
-    verbose=2
-)
-
-best_acc = max(history.history['val_accuracy'])
-print(f"\nBest validation accuracy: {best_acc*100:.2f}%")
-
-# Step 4: Test Model
-print("\n[4/5] Testing model...")
-
-tests = [
-    ("Homemade pasta recipe: mix 2 cups flour with 3 eggs until dough forms, knead for 10 minutes until smooth and elastic, roll thin with pasta machine, cut into fettuccine strips, boil in salted water for 3 minutes.", "FOOD_RECIPE"),
-    ("Had wonderful coffee with friend Sarah at the new downtown cafe, caught up on life updates and weekend plans, she recommended a great book series I should check out, really enjoyed the quality time together.", "PERSONAL_DAILY_LIFE"),
-    ("Filed annual tax return online through IRS website using Form 1040, included all W-2 income and freelance earnings from 1099 forms, claimed standard deduction, expecting refund of $1,250 within 21 days.", "FINANCE_LEGAL"),
-    ("Started daily meditation practice using guided app, committed to 10 minutes each morning before work to observe thoughts without judgment, already noticing reduced stress levels and improved focus after one week.", "SELF_IMPROVEMENT"),
-    ("Morning run: jogged 5 miles around the neighborhood park at steady 9-minute per mile pace, felt great to get fresh air and exercise after sitting at desk all day, planning to make this a regular routine.", "HEALTH_WELLNESS"),
-    ("Completed online course module on advanced Python programming covering object-oriented design patterns, inheritance and polymorphism concepts, watched 4 hours of video lectures, passed final quiz with 92% score.", "EDUCATION_LEARNING"),
-    ("Fixed leaky bathroom faucet that had been dripping for weeks, turned off water supply valve, removed handle and replaced worn rubber washer, reassembled components, tested for leaks, no more dripping sound.", "HOME_FAMILY"),
-    ("Project Alpha weekly status update: development progressing on schedule at 75% complete, integration testing planned for next week, minor styling adjustments needed, stakeholders pleased with current progress and demos.", "WORK_PROJECT"),
-    ("Team standup meeting recap: discussed sprint progress and current blockers, aligned on priorities for upcoming deliverables, identified two issues requiring escalation to senior management, scheduled follow-up session for Tuesday.", "MEETING_RECAP"),
-    ("Grocery shopping list for the week: need 2 gallons whole milk for breakfast cereal and coffee, dozen large eggs for weekend cooking, loaf of whole wheat bread for sandwiches, sharp cheddar cheese block for snacks.", "SHOPPING_LIST"),
-    ("Important reminder: call dentist office tomorrow morning to schedule overdue six-month cleaning and checkup appointment, mention mild tooth sensitivity on lower left side, request appointment during lunch hour if possible to minimize work disruption.", "REMINDER"),
-    ("Paris vacation travel log: spent amazing day exploring the Louvre Museum viewing famous artworks including Mona Lisa, climbed to top of Eiffel Tower for sunset photography with incredible city views, enjoyed authentic croissants at charming Montmartre cafe.", "TRAVEL_LOG"),
-    ("Creative writing piece: The old lighthouse stood alone on the rocky cliff overlooking the stormy sea, its beacon cutting through the fog like a sword through darkness, warning sailors of the dangerous shoals below with each slow rotation.", "CREATIVE_WRITING"),
-    ("Git rebase technical reference: command 'git rebase -i HEAD~3' allows interactive rebase to edit, reorder, or squash the last three commits interactively before pushing to remote branch, opens editor to modify commit list with various options.", "TECHNICAL_REFERENCE")
-]
-
-correct = 0
-for note, expected in tests:
-    pred = model.predict(tf.constant([note]), verbose=0)
-    category = NOTE_TYPES[np.argmax(pred[0])]
-    status = "OK" if category == expected else "XX"
-    print(f"[{status}] {expected:25s} -> {category}")
-    if category == expected:
-        correct += 1
-
-test_acc = (correct/len(tests))*100
-print(f"\nTest Accuracy: {correct}/{len(tests)} = {test_acc:.1f}%")
-
-# Enhanced Summary Generation Functions
-def smart_truncate(text, max_length=140):
-    """
-    Truncate text to max_length while ensuring complete sentences.
-    Breaks at sentence boundaries if possible.
-    """
-    if len(text) <= max_length:
-        return text
-    
-    # Try to break at sentence end (period, exclamation, question mark)
-    truncated = text[:max_length]
-    
-    # Find last sentence-ending punctuation
-    last_period = max(truncated.rfind('.'), truncated.rfind('!'), truncated.rfind('?'))
-    
-    if last_period > max_length * 0.7:  # If we found one in the last 30%
-        return text[:last_period + 1].strip()
-    
-    # Otherwise, break at last complete word
-    last_space = truncated.rfind(' ')
-    if last_space > 0:
-        return truncated[:last_space].strip()
-    
-    return truncated.strip()
-
-def generate_enhanced_summary(note_text, category):
-    """
-    Generate natural language summary in format: [content type] [context] [example/subject]
-    Limited to 140 characters with complete sentences.
-    """
-    category_friendly = category.replace("_", " ").title()
-    
-    # Parse structure: look for colon-separated context and content
-    if ":" in note_text:
-        parts = note_text.split(":", 1)
-        context_part = parts[0].strip()
-        content_part = parts[1].strip()
-    else:
-        context_part = ""
-        content_part = note_text.strip()
-    
-    # Detect characteristics
-    is_list = content_part.count(',') >= 2 or content_part.count(' and ') >= 2
-    has_numbers = bool(re.search(r'\d+', content_part))
-    word_count = len(content_part.split())
-    is_long = word_count > 50
-    
-    # Extract key subjects (capitalized words, important nouns)
-    subjects = re.findall(r'\b[A-Z][a-z]+(?:\s+[A-Z][a-z]+)*\b', note_text)
-    
-    # Category-specific summary generation
-    if category == "SHOPPING_LIST":
-        items = [item.strip() for item in re.split(r',| and ', content_part)]
-        # Clean items
-        clean_items = []
-        for item in items[:4]:
-            words = item.split()
-            product = ' '.join([w for w in words if not any(c.isdigit() for c in w) and 
-                              w.lower() not in ['need', 'get', 'buy', 'pick', 'for', 'the', 'a', 'an']])[:30]
-            if product:
-                clean_items.append(product.strip())
-        
-        count = len(items)
-        if count <= 3:
-            summary = f"Shopping list for {', '.join(clean_items)}"
-        else:
-            summary = f"Shopping list with {count} items including {', '.join(clean_items[:2])} and more"
-        return smart_truncate(summary)
-
-    elif category == "GENERAL_CHECKLIST":
-        raw_items = [
-            re.sub(r'^[-\u2022\u2023\u25CF\u25AA\u25E6\*]+\s*', '', item.strip())
-            for item in re.split(r'(?:,|;|\band\b|\n)', content_part, flags=re.IGNORECASE)
-        ]
-        clean_items = [segment.strip(" .") for segment in raw_items if segment.strip(" .")]
-
-        label = context_part.lower() if context_part else "key tasks"
-        label = re.sub(r'\b(checklist|list|tasks)\b', '', label).strip()
-        if not label:
-            label = "key tasks"
-
-        count = len(clean_items)
-        if count >= 3:
-            summary = f"Checklist for {label} with {count} tasks including {clean_items[0]} and {clean_items[1]}"
-        elif count == 2:
-            summary = f"Checklist for {label} covering {clean_items[0]} and {clean_items[1]}"
-        elif count == 1:
-            summary = f"Checklist for {label} highlighting {clean_items[0]}"
-        else:
-            summary = f"Checklist outlining {label}"
-
-        return smart_truncate(summary)
-
-    elif category == "FOOD_RECIPE":
-        if context_part:
-            recipe_name = context_part.lower().replace(' recipe', '').replace(' how to make', '')
-            if is_long:
-                summary = f"Recipe with detailed instructions for preparing {recipe_name}"
-            else:
-                summary = f"Recipe for {recipe_name}"
-        else:
-            summary = f"Recipe note with cooking instructions"
-        return smart_truncate(summary)
-    
-    elif category == "MEETING_RECAP":
-        meeting_type = context_part.lower() if context_part else "team meeting"
-        key_topics = []
-        
-        if "assigned" in content_part.lower() or "action" in content_part.lower():
-            key_topics.append("task assignments")
-        if "discussed" in content_part.lower() or "aligned" in content_part.lower():
-            key_topics.append("key decisions")
-        if "scheduled" in content_part.lower():
-            key_topics.append("scheduling")
-        
-        if key_topics:
-            summary = f"Meeting note on {meeting_type} covering {' and '.join(key_topics[:2])}"
-        else:
-            summary = f"Meeting recap documenting {meeting_type} discussions"
-        return smart_truncate(summary)
-    
-    elif category == "TRAVEL_LOG":
-        destination = None
-        if subjects:
-            for subj in subjects:
-                if subj not in ['Woke', 'Packed', 'Noted', 'Explored', 'Visited']:
-                    destination = subj
-                    break
-        
-        if destination:
-            summary = f"Travel log documenting journey to {destination} with experiences and observations"
-        elif context_part:
-            summary = f"Travel experience note about {context_part.lower()}"
-        else:
-            summary = f"Travel log entry capturing experiences and insights"
-        return smart_truncate(summary)
-    
-    elif category == "WORK_PROJECT":
-        project_name = context_part if context_part else "project work"
-        
-        if "milestone" in content_part.lower() or "deliverable" in content_part.lower():
-            summary = f"Work project note for {project_name} outlining milestones and deliverables"
-        elif "status" in content_part.lower() or "update" in content_part.lower():
-            summary = f"Project status update on {project_name}"
-        else:
-            summary = f"Work project tracking progress on {project_name}"
-        return smart_truncate(summary)
-    
-    elif category == "TECHNICAL_REFERENCE":
-        procedure = context_part.lower() if context_part else "system procedure"
-        
-        if "command" in content_part.lower() or "code" in content_part.lower():
-            summary = f"Technical reference documenting command syntax for {procedure}"
-        else:
-            summary = f"Technical documentation with step-by-step procedures for {procedure}"
-        return smart_truncate(summary)
-    
-    elif category == "CREATIVE_WRITING":
-        theme = context_part.lower() if context_part else "creative piece"
-        
-        if "poetry" in note_text.lower() or "poetic" in note_text.lower():
-            summary = f"Creative writing: poetic composition about {theme}"
-        elif "story" in note_text.lower():
-            summary = f"Creative writing: story development exploring {theme}"
-        else:
-            summary = f"Creative writing piece: {theme}"
-        return smart_truncate(summary)
-    
-    elif category == "FINANCE_LEGAL":
-        activity = context_part.lower() if context_part else "financial activity"
-        
-        amounts = re.findall(r'\$[\d,]+(?:\.\d{2})?', content_part)
-        if amounts:
-            summary = f"Financial record for {activity} involving {amounts[0]}"
-        else:
-            summary = f"Financial note documenting {activity}"
-        return smart_truncate(summary)
-    
-    elif category == "HEALTH_WELLNESS":
-        activity = context_part.lower() if context_part else "wellness activity"
-        
-        metrics = re.findall(r'\d+(?:\.\d+)?\s*(?:miles|minutes|hours|lbs|kg|calories)', content_part.lower())
-        if metrics:
-            summary = f"Health tracking note for {activity} recording {metrics[0]}"
-        else:
-            summary = f"Health and wellness note about {activity}"
-        return smart_truncate(summary)
-    
-    elif category == "EDUCATION_LEARNING":
-        subject = context_part.lower() if context_part else "learning activity"
-        
-        if "completed" in content_part.lower() or "passed" in content_part.lower():
-            summary = f"Learning milestone: completed {subject}"
-        else:
-            summary = f"Educational note on {subject} and ongoing development"
-        return smart_truncate(summary)
-    
-    elif category == "REMINDER":
-        # Extract action cleanly, limiting to key information
-        action = content_part.strip()
-        if action.lower().startswith('to '):
-            action = action[3:]
-        
-        # Smart truncation for reminders - keep complete phrases
-        if len(action) > 100:
-            # Find a natural break point (comma, 'and', etc.)
-            for break_point in [',', ' and ', '; ']:
-                if break_point in action[:100]:
-                    action = action[:action[:100].rfind(break_point)]
-                    break
-            else:
-                # No natural break, truncate at word boundary
-                action = action[:100].rsplit(' ', 1)[0]
-        
-        summary = f"Reminder to {action}"
-        return smart_truncate(summary)
-    
-    elif category == "PERSONAL_DAILY_LIFE":
-        activity = context_part.lower() if context_part else "daily activity"
-        summary = f"Daily life note about {activity}"
-        return smart_truncate(summary)
-    
-    elif category == "HOME_FAMILY":
-        topic = context_part.lower() if context_part else "family matter"
-        
-        if is_list:
-            summary = f"Family coordination note regarding {topic} with multiple items"
-        else:
-            summary = f"Family and home note about {topic}"
-        return smart_truncate(summary)
-    
-    elif category == "SELF_IMPROVEMENT":
-        focus = context_part.lower() if context_part else "personal development"
-        summary = f"Personal growth note on {focus} for self-improvement"
-        return smart_truncate(summary)
-    
-    else:
-        # Generic intelligent summary
-        if context_part:
-            summary = f"{category_friendly} note about {context_part.lower()}"
-        else:
-            first_words = ' '.join(content_part.split()[:10])
-            summary = f"{category_friendly}: {first_words}..."
-        return smart_truncate(summary)
-
-# Step 4.5: Generate Enhanced Summaries for Validation
-print("\n[4.5/5] Enhanced Summary Validation Examples...")
-print("="*80)
-
-validation_examples = [
-    "Shift meeting recap: aligned on mobile order staging flow, assigned Riley to monitor warming oven temps, noted need to reorder grande lids.",
-    "Weekly grocery run: oat milk 3 cartons, almond butter 2 jars, spinach, blueberries, cold brew filters, biodegradable soap refill.",
-    "Weekend maintenance checklist: drain water heater, clean dryer vent, replace HVAC filters, test smoke alarms, and document readings in log.",
-    "Seattle to Portland trip: departed 8:15am on Amtrak Cascades, tasted seasonal lattes at Pioneer Courthouse store, noted crowd insights for merchandising deck.",
-    "Poetic sketch: latte art swan mirrors sunrise commute, foam feathers tracing ambitions of the opening crew.",
-    "Machine maintenance SOP: purge Mastrena lines for 6 seconds, run detergent cycle nightly, log pressure readings in Equipment Tracker tab.",
-    "Thai green curry recipe: toast 2 tbsp green curry paste in coconut oil, add coconut milk and simmer, incorporate chicken pieces and bamboo shoots.",
-    "Budget review session: reconciled March cafe tips with bank deposit, set aside $120 for partner appreciation gifts, flagged IRS letter.",
-    "Morning jog: ran 4 miles around Green Lake, maintained 9-minute pace, felt energized after sitting at desk all day.",
-    "Project Voyager implementation: mapped out rollout timeline for new cold foam station equipment across 50 locations, assigned hardware checks to Malik.",
-    "Call dentist tomorrow: schedule six-month cleaning appointment, mention tooth sensitivity on lower left side, request lunch hour slot.",
-    "Vacation journal: explored Kyoto coffee scene visiting five specialty cafes, sampled pour-over at Arabica with view of Yasaka Pagoda.",
-    "git rebase command: interactive rebase using git rebase -i HEAD~3 allows editing and reordering last three commits interactively.",
-    "Price comparison memo: Model X laptop offers 32GB RAM at $1,799 while Model Y adds OLED display for $1,950 and extends warranty coverage.",
-    "Novel chapter development: produced 3,500 words of confrontation scene between protagonist and antagonist in abandoned warehouse setting.",
-    "Attended workshop on negotiation skills: practiced role-playing scenarios, learned tactics for finding win-win solutions.",
-    "Excerpt from city recycling bulletin: curbside compost pickup shifts to Fridays starting next month; add reminder to bin calendar.",
-    "Saved from barista forum: pour-over recipe calls for 15g coffee to 250g water with 45-second bloom; testing on weekend brew bar.",
-    "Quote from leadership book *The Culture Map*: \"Listen for what isn't said in low-context teams\"; include in Friday lunch-and-learn notes.",
-    "Spec sheet snippet: espresso machine requires 20-amp dedicated circuit and 6\" rear clearance; confirm café electrical plan before install.",
-    "Travel guide note: Louvre extended hours on Wednesdays and Fridays until 9:45 p.m.; schedule night visit for photography practice."
-]
-
-for i, note in enumerate(validation_examples, 1):
-    # Get classification
-    pred = model.predict(tf.constant([note]), verbose=0)
-    pred_class = int(np.argmax(pred[0]))
-    predicted_category = NOTE_TYPES[pred_class]
-    
-    # Generate enhanced summary
-    enhanced_summary = generate_enhanced_summary(note, predicted_category)
-    
-    print(f"\nValidation Example {i}:")
-    print(f"  Raw Input: {note[:100]}{'...' if len(note) > 100 else ''}")
-    print(f"  Classified As: {predicted_category}")
-    print(f"  Enhanced Summary: {enhanced_summary}")
-
-print("\n" + "="*80)
-print("ENHANCED SUMMARY VALIDATION COMPLETE")
-print("="*80 + "\n")
-
-# Step 5: Export to TFLite
-print("\n[5/5] Exporting to TFLite...")
-
-# Define output directory (always save to project directory)
-OUTPUT_DIR = SCRIPT_DIR
-print(f"Output directory: {OUTPUT_DIR}")
-
-# Save Keras model and exported SavedModel for conversion
-keras_path = OUTPUT_DIR / 'note_classifier_final.keras'
-model.save(str(keras_path))
-print(f"Saved: {keras_path}")
-
-saved_model_dir = OUTPUT_DIR / 'note_classifier_saved_model'
-if saved_model_dir.exists():
-    shutil.rmtree(saved_model_dir)
-
-tf.saved_model.save(model, str(saved_model_dir))
-print(f"Saved: {saved_model_dir}/ (SavedModel)")
-
-# Convert to TFLite from the SavedModel representation - requires SELECT_TF_OPS
-converter = tf.lite.TFLiteConverter.from_saved_model(str(saved_model_dir))
-
-# Enable optimizations for smaller model size
-converter.optimizations = [tf.lite.Optimize.DEFAULT]
-
-# Use the legacy converter to maintain operator compatibility with older runtimes
-<<<<<<< HEAD
-if hasattr(converter, "experimental_new_converter"):
-    converter.experimental_new_converter = False
-=======
-converter.experimental_new_converter = False
->>>>>>> cee0ad7f
-
-# CRITICAL: Support SELECT_TF_OPS for text processing operations
-# TextVectorization uses StringLower, StaticRegexReplace, StringSplitV2, RaggedTensorToTensor
-converter.target_spec.supported_ops = [
-    tf.lite.OpsSet.TFLITE_BUILTINS,  # Standard TFLite ops
-    tf.lite.OpsSet.SELECT_TF_OPS      # Required for text processing
-]
-
-# Keep float32 precision
-converter.target_spec.supported_types = [tf.float32]
-
-# Preserve tensor list operations for text processing
-converter._experimental_lower_tensor_list_ops = False
-
-# Convert model
-tflite_model = converter.convert()
-
-# Validate operator compatibility with the on-device runtime
-_assert_full_connected_compatibility(tflite_model)
-
-try:
-    tf.lite.Interpreter(model_content=tflite_model)
-except Exception as exc:  # pragma: no cover - defensive verification
-    raise RuntimeError(
-        "Generated model could not be loaded by TensorFlow Lite. "
-        "Ensure the conversion environment matches the Android runtime."
-    ) from exc
-
-tflite_path = OUTPUT_DIR / 'note_classifier.tflite'
-with open(tflite_path, 'wb') as f:
-    f.write(tflite_model)
-
-size_mb = len(tflite_model)/(1024*1024)
-print(f"Saved: {tflite_path} ({size_mb:.2f} MB)")
-print(f"Note: Model requires SELECT_TF_OPS runtime (text processing operations)")
-
-shutil.rmtree(saved_model_dir)
-print(f"Cleaned: {saved_model_dir}/")
-
-# Create deployment files
-mapping_path = OUTPUT_DIR / 'category_mapping.json'
-with open(mapping_path, 'w') as f:
-    json.dump({"categories": NOTE_TYPES}, f, indent=2)
-
-metadata_path = OUTPUT_DIR / 'deployment_metadata.json'
-with open(metadata_path, 'w') as f:
-    json.dump({
-        "created": datetime.now().isoformat(),
-        "validation_accuracy": f"{best_acc*100:.2f}%",
-        "test_accuracy": f"{test_acc:.1f}%",
-        "categories": NOTE_TYPES,
-        "model_size_mb": f"{size_mb:.2f}"
-    }, f, indent=2)
-
-readme = f"""# Note Classifier - Deployment Package
-
-## Performance
-- Validation Accuracy: {best_acc*100:.2f}%
-- Test Accuracy: {test_acc:.1f}%
-- Model Size: {size_mb:.2f} MB
-
-## Files␊
-1. note_classifier.tflite - TFLite model␊
-2. category_mapping.json - Category names␊
-3. deployment_metadata.json - Training results␊
-4. note_classifier_final.keras - Optional Keras checkpoint for reference (not bundled in app)
-
-## Android Integration
-
-```kotlin
-val interpreter = Interpreter(loadModelFile("note_classifier.tflite"))
-val input = arrayOf(noteText)
-val output = Array(1) {{ FloatArray({NUM_CATEGORIES}) }}
-interpreter.run(input, output)
-val categoryIndex = output[0].indices.maxByOrNull {{ output[0][it] }} ?: 0
-val category = categories[categoryIndex]
-```
-
-Generated: {datetime.now().strftime('%Y-%m-%d %H:%M:%S')}
-"""
-
-readme_path = OUTPUT_DIR / 'DEPLOYMENT_README.md'
-with open(readme_path, 'w', encoding='utf-8') as f:
-    f.write(readme)
-
-print(f"Saved: {mapping_path}")
-print(f"Saved: {metadata_path}")
-print(f"Saved: {readme_path}")
-
-print("\n" + "="*80)
-print("DEPLOYMENT COMPLETE!")
-print("="*80)
-print(f"Validation: {best_acc*100:.2f}%")
-print(f"Test: {test_acc:.1f}%")
-print(f"TFLite: note_classifier.tflite ({size_mb:.2f} MB)")
-print("Ready for Android deployment!")
-print("="*80)
+"""
+Complete Note Classifier Training and Deployment
+Trains model, validates with examples, exports to TFLite
+Compatible with TensorFlow 2.16.1
+"""
+import os
+os.environ['TF_CPP_MIN_LOG_LEVEL'] = '2'
+os.environ['TF_USE_LEGACY_KERAS'] = '1'  # Use tf-keras instead of Keras 3
+os.environ['TF_ENABLE_EAGER_CLIENT_STREAMING_ENQUEUE'] = 'False'
+
+import random
+import shutil
+from pathlib import Path
+import sys
+import json
+import re
+from datetime import datetime
+
+import tensorflow as tf
+from tensorflow.lite.python import schema_py_generated as schema_fb
+import numpy as np
+from sklearn.model_selection import train_test_split
+
+# Initialize seeds
+random.seed(42)
+np.random.seed(42)
+tf.random.set_seed(42)
+
+print(f"Using TensorFlow {tf.__version__}")
+
+def _assert_full_connected_compatibility(model_content: bytes, max_version: int = 11) -> None:
+    """Ensure generated TFLite model keeps FULLY_CONNECTED ops within range."""
+
+    tflite_model = schema_fb.Model.GetRootAsModel(model_content, 0)
+    for idx in range(tflite_model.OperatorCodesLength()):
+        op_code = tflite_model.OperatorCodes(idx)
+        if op_code.BuiltinCode() == schema_fb.BuiltinOperator.FULLY_CONNECTED:
+            if op_code.Version() > max_version:
+                raise RuntimeError(
+                    "Exported model requires FULLY_CONNECTED op version "
+                    f"{op_code.Version()}, which exceeds the maximum supported version."
+                )
+
+print("="*80)
+print("NOTE CLASSIFIER - COMPLETE PIPELINE")
+print("="*80)
+
+# Step 1: Load Data
+print("\n[1/5] Loading training data...")
+
+SCRIPT_DIR = Path(__file__).resolve().parent
+sys.path.insert(0, str(SCRIPT_DIR))
+from training_data_large import category_examples  # noqa: E402
+
+NOTE_TYPES = [
+    "FOOD_RECIPE", "PERSONAL_DAILY_LIFE", "FINANCE_LEGAL", "SELF_IMPROVEMENT",
+    "HEALTH_WELLNESS", "EDUCATION_LEARNING", "HOME_FAMILY", "WORK_PROJECT",
+    "MEETING_RECAP", "SHOPPING_LIST", "GENERAL_CHECKLIST", "REMINDER",
+    "TRAVEL_LOG", "CREATIVE_WRITING", "TECHNICAL_REFERENCE"
+]
+
+NUM_CATEGORIES = len(NOTE_TYPES)
+
+all_notes = []
+all_labels = []
+for idx, cat in enumerate(NOTE_TYPES):
+    examples = category_examples[cat]
+    # Extract the 'note' field from each dictionary
+    notes_text = [ex['note'] if isinstance(ex, dict) else ex for ex in examples]
+    all_notes.extend(notes_text)
+    all_labels.extend([idx] * len(examples))
+
+print(f"Loaded {len(all_notes)} examples ({len(all_notes)//NUM_CATEGORIES} per category)")
+
+# Step 2: Train/Val Split
+print("\n[2/5] Splitting data...")
+from sklearn.model_selection import train_test_split
+X_train, X_val, y_train, y_val = train_test_split(
+    all_notes, all_labels, test_size=0.25, random_state=42, stratify=all_labels
+)
+print(f"Train: {len(X_train)}, Val: {len(X_val)}")
+
+# Step 3: Build and Train Model
+print("\n[3/5] Building and training model...")
+
+AUTOTUNE = tf.data.AUTOTUNE
+# Focus on better text representation rather than complex architecture
+vectorizer = tf.keras.layers.TextVectorization(max_tokens=10000, output_sequence_length=100)
+# Create TensorFlow dataset directly from the lists
+train_ds = tf.data.Dataset.from_tensor_slices(
+    (tf.constant(X_train, dtype=tf.string), tf.constant(y_train, dtype=tf.int32))
+)
+val_ds = tf.data.Dataset.from_tensor_slices(
+    (tf.constant(X_val, dtype=tf.string), tf.constant(y_val, dtype=tf.int32))
+)
+vectorizer.adapt(train_ds.map(lambda x, y: x))
+
+inputs = tf.keras.Input(shape=(1,), dtype=tf.string)
+x = vectorizer(inputs)
+# Simpler but effective architecture
+x = tf.keras.layers.Embedding(10000, 256, mask_zero=True)(x)
+# Triple pooling for richer features
+avg_pool = tf.keras.layers.GlobalAveragePooling1D()(x)
+max_pool = tf.keras.layers.GlobalMaxPooling1D()(x)
+x = tf.keras.layers.Concatenate()([avg_pool, max_pool])
+# Simpler network - easier to train
+x = tf.keras.layers.Dense(512, 'relu')(x)
+x = tf.keras.layers.Dropout(0.5)(x)
+x = tf.keras.layers.Dense(256, 'relu')(x)
+x = tf.keras.layers.Dropout(0.4)(x)
+x = tf.keras.layers.Dense(128, 'relu')(x)
+x = tf.keras.layers.Dropout(0.3)(x)
+outputs = tf.keras.layers.Dense(NUM_CATEGORIES, 'softmax')(x)
+
+model = tf.keras.Model(inputs, outputs)
+
+# Use standard settings
+optimizer = tf.keras.optimizers.Adam(learning_rate=0.001)
+model.compile(
+    optimizer=optimizer, 
+    loss='sparse_categorical_crossentropy', 
+    metrics=['accuracy'],
+    run_eagerly=True
+)
+
+# Prepare datasets - more aggressive shuffling and larger batch
+train_ds_batched = train_ds.shuffle(2000).batch(32).cache().prefetch(AUTOTUNE)
+val_ds_batched = val_ds.batch(32).cache().prefetch(AUTOTUNE)
+
+# Train for more epochs with very patient early stopping
+callbacks = [
+    tf.keras.callbacks.EarlyStopping(monitor='val_accuracy', patience=30, restore_best_weights=True, mode='max'),
+    tf.keras.callbacks.ReduceLROnPlateau(monitor='val_accuracy', factor=0.5, patience=10, min_lr=1e-6, verbose=1, mode='max')
+]
+
+history = model.fit(
+    train_ds_batched,
+    validation_data=val_ds_batched,
+    epochs=200,
+    callbacks=callbacks,
+    verbose=2
+)
+
+best_acc = max(history.history['val_accuracy'])
+print(f"\nBest validation accuracy: {best_acc*100:.2f}%")
+
+# Step 4: Test Model
+print("\n[4/5] Testing model...")
+
+tests = [
+    ("Homemade pasta recipe: mix 2 cups flour with 3 eggs until dough forms, knead for 10 minutes until smooth and elastic, roll thin with pasta machine, cut into fettuccine strips, boil in salted water for 3 minutes.", "FOOD_RECIPE"),
+    ("Had wonderful coffee with friend Sarah at the new downtown cafe, caught up on life updates and weekend plans, she recommended a great book series I should check out, really enjoyed the quality time together.", "PERSONAL_DAILY_LIFE"),
+    ("Filed annual tax return online through IRS website using Form 1040, included all W-2 income and freelance earnings from 1099 forms, claimed standard deduction, expecting refund of $1,250 within 21 days.", "FINANCE_LEGAL"),
+    ("Started daily meditation practice using guided app, committed to 10 minutes each morning before work to observe thoughts without judgment, already noticing reduced stress levels and improved focus after one week.", "SELF_IMPROVEMENT"),
+    ("Morning run: jogged 5 miles around the neighborhood park at steady 9-minute per mile pace, felt great to get fresh air and exercise after sitting at desk all day, planning to make this a regular routine.", "HEALTH_WELLNESS"),
+    ("Completed online course module on advanced Python programming covering object-oriented design patterns, inheritance and polymorphism concepts, watched 4 hours of video lectures, passed final quiz with 92% score.", "EDUCATION_LEARNING"),
+    ("Fixed leaky bathroom faucet that had been dripping for weeks, turned off water supply valve, removed handle and replaced worn rubber washer, reassembled components, tested for leaks, no more dripping sound.", "HOME_FAMILY"),
+    ("Project Alpha weekly status update: development progressing on schedule at 75% complete, integration testing planned for next week, minor styling adjustments needed, stakeholders pleased with current progress and demos.", "WORK_PROJECT"),
+    ("Team standup meeting recap: discussed sprint progress and current blockers, aligned on priorities for upcoming deliverables, identified two issues requiring escalation to senior management, scheduled follow-up session for Tuesday.", "MEETING_RECAP"),
+    ("Grocery shopping list for the week: need 2 gallons whole milk for breakfast cereal and coffee, dozen large eggs for weekend cooking, loaf of whole wheat bread for sandwiches, sharp cheddar cheese block for snacks.", "SHOPPING_LIST"),
+    ("Important reminder: call dentist office tomorrow morning to schedule overdue six-month cleaning and checkup appointment, mention mild tooth sensitivity on lower left side, request appointment during lunch hour if possible to minimize work disruption.", "REMINDER"),
+    ("Paris vacation travel log: spent amazing day exploring the Louvre Museum viewing famous artworks including Mona Lisa, climbed to top of Eiffel Tower for sunset photography with incredible city views, enjoyed authentic croissants at charming Montmartre cafe.", "TRAVEL_LOG"),
+    ("Creative writing piece: The old lighthouse stood alone on the rocky cliff overlooking the stormy sea, its beacon cutting through the fog like a sword through darkness, warning sailors of the dangerous shoals below with each slow rotation.", "CREATIVE_WRITING"),
+    ("Git rebase technical reference: command 'git rebase -i HEAD~3' allows interactive rebase to edit, reorder, or squash the last three commits interactively before pushing to remote branch, opens editor to modify commit list with various options.", "TECHNICAL_REFERENCE")
+]
+
+correct = 0
+for note, expected in tests:
+    pred = model.predict(tf.constant([note]), verbose=0)
+    category = NOTE_TYPES[np.argmax(pred[0])]
+    status = "OK" if category == expected else "XX"
+    print(f"[{status}] {expected:25s} -> {category}")
+    if category == expected:
+        correct += 1
+
+test_acc = (correct/len(tests))*100
+print(f"\nTest Accuracy: {correct}/{len(tests)} = {test_acc:.1f}%")
+
+# Enhanced Summary Generation Functions
+def smart_truncate(text, max_length=140):
+    """
+    Truncate text to max_length while ensuring complete sentences.
+    Breaks at sentence boundaries if possible.
+    """
+    if len(text) <= max_length:
+        return text
+    
+    # Try to break at sentence end (period, exclamation, question mark)
+    truncated = text[:max_length]
+    
+    # Find last sentence-ending punctuation
+    last_period = max(truncated.rfind('.'), truncated.rfind('!'), truncated.rfind('?'))
+    
+    if last_period > max_length * 0.7:  # If we found one in the last 30%
+        return text[:last_period + 1].strip()
+    
+    # Otherwise, break at last complete word
+    last_space = truncated.rfind(' ')
+    if last_space > 0:
+        return truncated[:last_space].strip()
+    
+    return truncated.strip()
+
+def generate_enhanced_summary(note_text, category):
+    """
+    Generate natural language summary in format: [content type] [context] [example/subject]
+    Limited to 140 characters with complete sentences.
+    """
+    category_friendly = category.replace("_", " ").title()
+    
+    # Parse structure: look for colon-separated context and content
+    if ":" in note_text:
+        parts = note_text.split(":", 1)
+        context_part = parts[0].strip()
+        content_part = parts[1].strip()
+    else:
+        context_part = ""
+        content_part = note_text.strip()
+    
+    # Detect characteristics
+    is_list = content_part.count(',') >= 2 or content_part.count(' and ') >= 2
+    has_numbers = bool(re.search(r'\d+', content_part))
+    word_count = len(content_part.split())
+    is_long = word_count > 50
+    
+    # Extract key subjects (capitalized words, important nouns)
+    subjects = re.findall(r'\b[A-Z][a-z]+(?:\s+[A-Z][a-z]+)*\b', note_text)
+    
+    # Category-specific summary generation
+    if category == "SHOPPING_LIST":
+        items = [item.strip() for item in re.split(r',| and ', content_part)]
+        # Clean items
+        clean_items = []
+        for item in items[:4]:
+            words = item.split()
+            product = ' '.join([w for w in words if not any(c.isdigit() for c in w) and 
+                              w.lower() not in ['need', 'get', 'buy', 'pick', 'for', 'the', 'a', 'an']])[:30]
+            if product:
+                clean_items.append(product.strip())
+        
+        count = len(items)
+        if count <= 3:
+            summary = f"Shopping list for {', '.join(clean_items)}"
+        else:
+            summary = f"Shopping list with {count} items including {', '.join(clean_items[:2])} and more"
+        return smart_truncate(summary)
+
+    elif category == "GENERAL_CHECKLIST":
+        raw_items = [
+            re.sub(r'^[-\u2022\u2023\u25CF\u25AA\u25E6\*]+\s*', '', item.strip())
+            for item in re.split(r'(?:,|;|\band\b|\n)', content_part, flags=re.IGNORECASE)
+        ]
+        clean_items = [segment.strip(" .") for segment in raw_items if segment.strip(" .")]
+
+        label = context_part.lower() if context_part else "key tasks"
+        label = re.sub(r'\b(checklist|list|tasks)\b', '', label).strip()
+        if not label:
+            label = "key tasks"
+
+        count = len(clean_items)
+        if count >= 3:
+            summary = f"Checklist for {label} with {count} tasks including {clean_items[0]} and {clean_items[1]}"
+        elif count == 2:
+            summary = f"Checklist for {label} covering {clean_items[0]} and {clean_items[1]}"
+        elif count == 1:
+            summary = f"Checklist for {label} highlighting {clean_items[0]}"
+        else:
+            summary = f"Checklist outlining {label}"
+
+        return smart_truncate(summary)
+
+    elif category == "FOOD_RECIPE":
+        if context_part:
+            recipe_name = context_part.lower().replace(' recipe', '').replace(' how to make', '')
+            if is_long:
+                summary = f"Recipe with detailed instructions for preparing {recipe_name}"
+            else:
+                summary = f"Recipe for {recipe_name}"
+        else:
+            summary = f"Recipe note with cooking instructions"
+        return smart_truncate(summary)
+    
+    elif category == "MEETING_RECAP":
+        meeting_type = context_part.lower() if context_part else "team meeting"
+        key_topics = []
+        
+        if "assigned" in content_part.lower() or "action" in content_part.lower():
+            key_topics.append("task assignments")
+        if "discussed" in content_part.lower() or "aligned" in content_part.lower():
+            key_topics.append("key decisions")
+        if "scheduled" in content_part.lower():
+            key_topics.append("scheduling")
+        
+        if key_topics:
+            summary = f"Meeting note on {meeting_type} covering {' and '.join(key_topics[:2])}"
+        else:
+            summary = f"Meeting recap documenting {meeting_type} discussions"
+        return smart_truncate(summary)
+    
+    elif category == "TRAVEL_LOG":
+        destination = None
+        if subjects:
+            for subj in subjects:
+                if subj not in ['Woke', 'Packed', 'Noted', 'Explored', 'Visited']:
+                    destination = subj
+                    break
+        
+        if destination:
+            summary = f"Travel log documenting journey to {destination} with experiences and observations"
+        elif context_part:
+            summary = f"Travel experience note about {context_part.lower()}"
+        else:
+            summary = f"Travel log entry capturing experiences and insights"
+        return smart_truncate(summary)
+    
+    elif category == "WORK_PROJECT":
+        project_name = context_part if context_part else "project work"
+        
+        if "milestone" in content_part.lower() or "deliverable" in content_part.lower():
+            summary = f"Work project note for {project_name} outlining milestones and deliverables"
+        elif "status" in content_part.lower() or "update" in content_part.lower():
+            summary = f"Project status update on {project_name}"
+        else:
+            summary = f"Work project tracking progress on {project_name}"
+        return smart_truncate(summary)
+    
+    elif category == "TECHNICAL_REFERENCE":
+        procedure = context_part.lower() if context_part else "system procedure"
+        
+        if "command" in content_part.lower() or "code" in content_part.lower():
+            summary = f"Technical reference documenting command syntax for {procedure}"
+        else:
+            summary = f"Technical documentation with step-by-step procedures for {procedure}"
+        return smart_truncate(summary)
+    
+    elif category == "CREATIVE_WRITING":
+        theme = context_part.lower() if context_part else "creative piece"
+        
+        if "poetry" in note_text.lower() or "poetic" in note_text.lower():
+            summary = f"Creative writing: poetic composition about {theme}"
+        elif "story" in note_text.lower():
+            summary = f"Creative writing: story development exploring {theme}"
+        else:
+            summary = f"Creative writing piece: {theme}"
+        return smart_truncate(summary)
+    
+    elif category == "FINANCE_LEGAL":
+        activity = context_part.lower() if context_part else "financial activity"
+        
+        amounts = re.findall(r'\$[\d,]+(?:\.\d{2})?', content_part)
+        if amounts:
+            summary = f"Financial record for {activity} involving {amounts[0]}"
+        else:
+            summary = f"Financial note documenting {activity}"
+        return smart_truncate(summary)
+    
+    elif category == "HEALTH_WELLNESS":
+        activity = context_part.lower() if context_part else "wellness activity"
+        
+        metrics = re.findall(r'\d+(?:\.\d+)?\s*(?:miles|minutes|hours|lbs|kg|calories)', content_part.lower())
+        if metrics:
+            summary = f"Health tracking note for {activity} recording {metrics[0]}"
+        else:
+            summary = f"Health and wellness note about {activity}"
+        return smart_truncate(summary)
+    
+    elif category == "EDUCATION_LEARNING":
+        subject = context_part.lower() if context_part else "learning activity"
+        
+        if "completed" in content_part.lower() or "passed" in content_part.lower():
+            summary = f"Learning milestone: completed {subject}"
+        else:
+            summary = f"Educational note on {subject} and ongoing development"
+        return smart_truncate(summary)
+    
+    elif category == "REMINDER":
+        # Extract action cleanly, limiting to key information
+        action = content_part.strip()
+        if action.lower().startswith('to '):
+            action = action[3:]
+        
+        # Smart truncation for reminders - keep complete phrases
+        if len(action) > 100:
+            # Find a natural break point (comma, 'and', etc.)
+            for break_point in [',', ' and ', '; ']:
+                if break_point in action[:100]:
+                    action = action[:action[:100].rfind(break_point)]
+                    break
+            else:
+                # No natural break, truncate at word boundary
+                action = action[:100].rsplit(' ', 1)[0]
+        
+        summary = f"Reminder to {action}"
+        return smart_truncate(summary)
+    
+    elif category == "PERSONAL_DAILY_LIFE":
+        activity = context_part.lower() if context_part else "daily activity"
+        summary = f"Daily life note about {activity}"
+        return smart_truncate(summary)
+    
+    elif category == "HOME_FAMILY":
+        topic = context_part.lower() if context_part else "family matter"
+        
+        if is_list:
+            summary = f"Family coordination note regarding {topic} with multiple items"
+        else:
+            summary = f"Family and home note about {topic}"
+        return smart_truncate(summary)
+    
+    elif category == "SELF_IMPROVEMENT":
+        focus = context_part.lower() if context_part else "personal development"
+        summary = f"Personal growth note on {focus} for self-improvement"
+        return smart_truncate(summary)
+    
+    else:
+        # Generic intelligent summary
+        if context_part:
+            summary = f"{category_friendly} note about {context_part.lower()}"
+        else:
+            first_words = ' '.join(content_part.split()[:10])
+            summary = f"{category_friendly}: {first_words}..."
+        return smart_truncate(summary)
+
+# Step 4.5: Generate Enhanced Summaries for Validation
+print("\n[4.5/5] Enhanced Summary Validation Examples...")
+print("="*80)
+
+validation_examples = [
+    "Shift meeting recap: aligned on mobile order staging flow, assigned Riley to monitor warming oven temps, noted need to reorder grande lids.",
+    "Weekly grocery run: oat milk 3 cartons, almond butter 2 jars, spinach, blueberries, cold brew filters, biodegradable soap refill.",
+    "Weekend maintenance checklist: drain water heater, clean dryer vent, replace HVAC filters, test smoke alarms, and document readings in log.",
+    "Seattle to Portland trip: departed 8:15am on Amtrak Cascades, tasted seasonal lattes at Pioneer Courthouse store, noted crowd insights for merchandising deck.",
+    "Poetic sketch: latte art swan mirrors sunrise commute, foam feathers tracing ambitions of the opening crew.",
+    "Machine maintenance SOP: purge Mastrena lines for 6 seconds, run detergent cycle nightly, log pressure readings in Equipment Tracker tab.",
+    "Thai green curry recipe: toast 2 tbsp green curry paste in coconut oil, add coconut milk and simmer, incorporate chicken pieces and bamboo shoots.",
+    "Budget review session: reconciled March cafe tips with bank deposit, set aside $120 for partner appreciation gifts, flagged IRS letter.",
+    "Morning jog: ran 4 miles around Green Lake, maintained 9-minute pace, felt energized after sitting at desk all day.",
+    "Project Voyager implementation: mapped out rollout timeline for new cold foam station equipment across 50 locations, assigned hardware checks to Malik.",
+    "Call dentist tomorrow: schedule six-month cleaning appointment, mention tooth sensitivity on lower left side, request lunch hour slot.",
+    "Vacation journal: explored Kyoto coffee scene visiting five specialty cafes, sampled pour-over at Arabica with view of Yasaka Pagoda.",
+    "git rebase command: interactive rebase using git rebase -i HEAD~3 allows editing and reordering last three commits interactively.",
+    "Price comparison memo: Model X laptop offers 32GB RAM at $1,799 while Model Y adds OLED display for $1,950 and extends warranty coverage.",
+    "Novel chapter development: produced 3,500 words of confrontation scene between protagonist and antagonist in abandoned warehouse setting.",
+    "Attended workshop on negotiation skills: practiced role-playing scenarios, learned tactics for finding win-win solutions.",
+    "Excerpt from city recycling bulletin: curbside compost pickup shifts to Fridays starting next month; add reminder to bin calendar.",
+    "Saved from barista forum: pour-over recipe calls for 15g coffee to 250g water with 45-second bloom; testing on weekend brew bar.",
+    "Quote from leadership book *The Culture Map*: \"Listen for what isn't said in low-context teams\"; include in Friday lunch-and-learn notes.",
+    "Spec sheet snippet: espresso machine requires 20-amp dedicated circuit and 6\" rear clearance; confirm café electrical plan before install.",
+    "Travel guide note: Louvre extended hours on Wednesdays and Fridays until 9:45 p.m.; schedule night visit for photography practice."
+]
+
+for i, note in enumerate(validation_examples, 1):
+    # Get classification
+    pred = model.predict(tf.constant([note]), verbose=0)
+    pred_class = int(np.argmax(pred[0]))
+    predicted_category = NOTE_TYPES[pred_class]
+    
+    # Generate enhanced summary
+    enhanced_summary = generate_enhanced_summary(note, predicted_category)
+    
+    print(f"\nValidation Example {i}:")
+    print(f"  Raw Input: {note[:100]}{'...' if len(note) > 100 else ''}")
+    print(f"  Classified As: {predicted_category}")
+    print(f"  Enhanced Summary: {enhanced_summary}")
+
+print("\n" + "="*80)
+print("ENHANCED SUMMARY VALIDATION COMPLETE")
+print("="*80 + "\n")
+
+# Step 5: Export to TFLite
+print("\n[5/5] Exporting to TFLite...")
+
+# Define output directory (always save to project directory)
+OUTPUT_DIR = SCRIPT_DIR
+print(f"Output directory: {OUTPUT_DIR}")
+
+# Save Keras model and exported SavedModel for conversion
+keras_path = OUTPUT_DIR / 'note_classifier_final.keras'
+model.save(str(keras_path))
+print(f"Saved: {keras_path}")
+
+saved_model_dir = OUTPUT_DIR / 'note_classifier_saved_model'
+if saved_model_dir.exists():
+    shutil.rmtree(saved_model_dir)
+
+tf.saved_model.save(model, str(saved_model_dir))
+print(f"Saved: {saved_model_dir}/ (SavedModel)")
+
+# Convert to TFLite from the SavedModel representation - requires SELECT_TF_OPS
+converter = tf.lite.TFLiteConverter.from_saved_model(str(saved_model_dir))
+
+# Enable optimizations for smaller model size
+converter.optimizations = [tf.lite.Optimize.DEFAULT]
+
+# Use the legacy converter to maintain operator compatibility with older runtimes
+converter.experimental_new_converter = False
+
+# CRITICAL: Support SELECT_TF_OPS for text processing operations
+# TextVectorization uses StringLower, StaticRegexReplace, StringSplitV2, RaggedTensorToTensor
+converter.target_spec.supported_ops = [
+    tf.lite.OpsSet.TFLITE_BUILTINS,  # Standard TFLite ops
+    tf.lite.OpsSet.SELECT_TF_OPS      # Required for text processing
+]
+
+# Keep float32 precision
+converter.target_spec.supported_types = [tf.float32]
+
+# Preserve tensor list operations for text processing
+converter._experimental_lower_tensor_list_ops = False
+
+# Convert model
+tflite_model = converter.convert()
+
+# Validate operator compatibility with the on-device runtime
+_assert_full_connected_compatibility(tflite_model)
+
+try:
+    tf.lite.Interpreter(model_content=tflite_model)
+except Exception as exc:  # pragma: no cover - defensive verification
+    raise RuntimeError(
+        "Generated model could not be loaded by TensorFlow Lite. "
+        "Ensure the conversion environment matches the Android runtime."
+    ) from exc
+
+tflite_path = OUTPUT_DIR / 'note_classifier.tflite'
+with open(tflite_path, 'wb') as f:
+    f.write(tflite_model)
+
+size_mb = len(tflite_model)/(1024*1024)
+print(f"Saved: {tflite_path} ({size_mb:.2f} MB)")
+print(f"Note: Model requires SELECT_TF_OPS runtime (text processing operations)")
+
+shutil.rmtree(saved_model_dir)
+print(f"Cleaned: {saved_model_dir}/")
+
+# Create deployment files
+mapping_path = OUTPUT_DIR / 'category_mapping.json'
+with open(mapping_path, 'w') as f:
+    json.dump({"categories": NOTE_TYPES}, f, indent=2)
+
+metadata_path = OUTPUT_DIR / 'deployment_metadata.json'
+with open(metadata_path, 'w') as f:
+    json.dump({
+        "created": datetime.now().isoformat(),
+        "validation_accuracy": f"{best_acc*100:.2f}%",
+        "test_accuracy": f"{test_acc:.1f}%",
+        "categories": NOTE_TYPES,
+        "model_size_mb": f"{size_mb:.2f}"
+    }, f, indent=2)
+
+readme = f"""# Note Classifier - Deployment Package
+
+## Performance
+- Validation Accuracy: {best_acc*100:.2f}%
+- Test Accuracy: {test_acc:.1f}%
+- Model Size: {size_mb:.2f} MB
+
+## Files␊
+1. note_classifier.tflite - TFLite model␊
+2. category_mapping.json - Category names␊
+3. deployment_metadata.json - Training results␊
+4. note_classifier_final.keras - Optional Keras checkpoint for reference (not bundled in app)
+
+## Android Integration
+
+```kotlin
+val interpreter = Interpreter(loadModelFile("note_classifier.tflite"))
+val input = arrayOf(noteText)
+val output = Array(1) {{ FloatArray({NUM_CATEGORIES}) }}
+interpreter.run(input, output)
+val categoryIndex = output[0].indices.maxByOrNull {{ output[0][it] }} ?: 0
+val category = categories[categoryIndex]
+```
+
+Generated: {datetime.now().strftime('%Y-%m-%d %H:%M:%S')}
+"""
+
+readme_path = OUTPUT_DIR / 'DEPLOYMENT_README.md'
+with open(readme_path, 'w', encoding='utf-8') as f:
+    f.write(readme)
+
+print(f"Saved: {mapping_path}")
+print(f"Saved: {metadata_path}")
+print(f"Saved: {readme_path}")
+
+print("\n" + "="*80)
+print("DEPLOYMENT COMPLETE!")
+print("="*80)
+print(f"Validation: {best_acc*100:.2f}%")
+print(f"Test: {test_acc:.1f}%")
+print(f"TFLite: note_classifier.tflite ({size_mb:.2f} MB)")
+print("Ready for Android deployment!")
+print("="*80)